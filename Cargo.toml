[package]
name = "leafish"
version = "0.1.0"
authors = [ "Thinkofdeath <thinkofdeath@spigotmc.org>", "iceiix <ice_ix@protonmail.ch>", "terrarier2111" ]
edition = "2018"
resolver = "2"
description = "Multi-protocol multi-platform Minecraft-compatible client"
repository = "https://github.com/Lea-fish/Leafish"
license = "MIT/Apache-2.0"

[package.metadata.bundle]
name = "Leafish"
identifier = "com.github.Lea-fish.Leafish"
icon = ["resources/icon*.png"]
category = "Game"
osx_minimum_system_version = "10.14"

[profile.dev]
split-debuginfo = "unpacked"
# Steven runs horrendously slow with no optimizations, and often freezes.
# However, building with full -O3 optimizations takes too long for a debug build.
# Use an -O1 optimization level strikes a good compromise between build and program performance.
opt-level = 1

[dependencies]
winit = "0.25.0"
glow = "0.10.0"
byteorder = "1.4.3"
<<<<<<< HEAD
serde = "1.0.130"
serde_json = "1.0.68"
flate2 = { version = "1.0.22", features = ["rust_backend"], default-features = false }
=======
serde = { version = "1.0.127", features = ["derive"] }
serde_json = "1.0.66"
flate2 = { version = "1.0.20", features = ["rust_backend"], default-features = false }
>>>>>>> fcdfa40b
zip = { version = "0.5.13", features = ["deflate"], default-features = false }
image = "0.23.14"
getrandom = { version = "0.2.3", features = ["js"] }
rand = "0.8.4"
rand_pcg = "0.3.1"
base64 = "0.13.0"
log = { version = "0.4.14", features = ["std"] }
cgmath = "0.17.0"
lazy_static = "1.4.0"
collision = "0.20.1"
rsa_public_encrypt_pkcs1 = "0.4.0"
structopt = "0.3.23"
copypasta = "0.7.1"
instant = "0.1.10"
dirs = "3.0.2"

# Concurrency features
dashmap = "4.0.2"
parking_lot = "0.11.1"
atomic_float = "0.1.0"
# arc-swap = "1.4.0" # TODO: Use this!
crossbeam-channel = "0.5.1" # check if flume would be better in terms of performance!
# flume = "0.10.8" # replaced by crossbeam channel
# tokio = { version = "0.2", features = ["full"] } # readd as soon as we want to impl this!
rayon = "1.5.1"
rfd = "0.5.0"
bevy_ecs = { git = "https://github.com/terrarier2111/bevy" }

reqwest = { version = "0.11.4", features = [ "blocking" ]}
glutin = "0.27.0"

[dependencies.leafish_resources]
path = "./resources"
version = "0"

[dependencies.leafish_blocks]
path = "./blocks"
version = "0"

[dependencies.leafish_shared]
path = "./shared"
version = "0"

[dependencies.leafish_protocol]
path = "./protocol"
<<<<<<< HEAD
version = "0"

[dependencies.leafish_modding]
path = "./modding"
version = "0"

#[dependencies.std_or_web]
#path = "./std_or_web"
#version = "0"
=======
version = "0"
>>>>>>> fcdfa40b
<|MERGE_RESOLUTION|>--- conflicted
+++ resolved
@@ -26,15 +26,9 @@
 winit = "0.25.0"
 glow = "0.10.0"
 byteorder = "1.4.3"
-<<<<<<< HEAD
-serde = "1.0.130"
-serde_json = "1.0.68"
-flate2 = { version = "1.0.22", features = ["rust_backend"], default-features = false }
-=======
 serde = { version = "1.0.127", features = ["derive"] }
 serde_json = "1.0.66"
 flate2 = { version = "1.0.20", features = ["rust_backend"], default-features = false }
->>>>>>> fcdfa40b
 zip = { version = "0.5.13", features = ["deflate"], default-features = false }
 image = "0.23.14"
 getrandom = { version = "0.2.3", features = ["js"] }
@@ -46,7 +40,7 @@
 lazy_static = "1.4.0"
 collision = "0.20.1"
 rsa_public_encrypt_pkcs1 = "0.4.0"
-structopt = "0.3.23"
+structopt = "0.3.22"
 copypasta = "0.7.1"
 instant = "0.1.10"
 dirs = "3.0.2"
@@ -80,16 +74,4 @@
 
 [dependencies.leafish_protocol]
 path = "./protocol"
-<<<<<<< HEAD
-version = "0"
-
-[dependencies.leafish_modding]
-path = "./modding"
-version = "0"
-
-#[dependencies.std_or_web]
-#path = "./std_or_web"
-#version = "0"
-=======
-version = "0"
->>>>>>> fcdfa40b
+version = "0"