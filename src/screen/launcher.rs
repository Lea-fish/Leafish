--- conflicted
+++ resolved
@@ -184,14 +184,10 @@
                     .pick_file();
                 if let Some(files) = files {
                     let file_name = files.as_path().to_str().unwrap();
-<<<<<<< HEAD
                     game.settings.set(
                         SettingType::BackgroundImage,
                         SettingValue::String(file_name.to_string()),
                     );
-=======
-                    game.vars.set(BACKGROUND_IMAGE, format!("#{}", file_name));
->>>>>>> 9f9d1b92
                 }
                 true
             })
@@ -226,12 +222,8 @@
                 back.add_click_func(move |_, game| {
                     let accounts = accounts.clone();
                     let account_type = account_type.clone();
-<<<<<<< HEAD
                     let idx = idx;
                     let mut client_token = game.settings.get_string(SettingType::AuthClientToken);
-=======
-                    let mut client_token = game.vars.get(auth::AUTH_CLIENT_TOKEN).clone();
->>>>>>> 9f9d1b92
                     if client_token.is_empty() {
                         client_token = std::iter::repeat(())
                             .map(|()| {
